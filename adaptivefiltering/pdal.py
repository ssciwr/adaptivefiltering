<<<<<<< HEAD
from pdal import pipeline
=======
from adaptivefiltering.asprs import asprs
>>>>>>> b913c637
from adaptivefiltering.dataset import DataSet
from adaptivefiltering.filter import Filter, PipelineMixin
from adaptivefiltering.paths import get_temporary_filename, load_schema, locate_file
from adaptivefiltering.segmentation import Segment, Segmentation
<<<<<<< HEAD
from adaptivefiltering.visualization import (
    vis_hillshade,
    vis_mesh,
    vis_pointcloud,
    vis_slope,
)
from adaptivefiltering.utils import AdaptiveFilteringError, get_angular_resolution
from adaptivefiltering.widgets import WidgetForm
=======
from adaptivefiltering.visualization import vis_hillshade, vis_mesh, vis_pointcloud
from adaptivefiltering.utils import AdaptiveFilteringError
>>>>>>> b913c637

import functools
import geodaisy.converters as convert
from osgeo import gdal
import json
import numpy as np
import os
import pdal
import pyrsistent
import tempfile
import richdem as rd


def execute_pdal_pipeline(dataset=None, config=None):
    """Execute a PDAL pipeline

    :param dataset:
        The :class:`~adaptivefiltering.DataSet` instance that this pipeline
        operates on. If :code:`None`, the pipeline will operate without inputs.
    :type dataset: :class:`~adaptivefiltering.DataSet`
    :param config:
        The configuration of the PDAL pipeline, according to the PDAL documentation.
    :type config: dict
    :return:
        The full pdal pipeline object
    :rtype: pipeline
    """
    # Make sure that a correct combination of arguments is given
    if config is None:
        raise ValueError("PDAL Pipeline configurations is required")

    # Undo stringification of the JSON to manipulate the pipeline
    if isinstance(config, str):
        config = json.loads(config)

    # Make sure that the JSON is a list of stages, even if just the
    # dictionary for a single stage was given
    if isinstance(config, dict):
        config = [config]

    # Construct the input array argument for the pipeline
    arrays = []
    if dataset is not None:
        arrays.append(dataset.data)

    # Define and execute the pipeline
    pipeline = pdal.Pipeline(json.dumps(config), arrays=arrays)
    _ = pipeline.execute()

    # We are currently only handling situations with one output array
    assert len(pipeline.arrays) == 1

    # Check whether we should return the full pipeline including e.g. metadata
    # Return the output pipeline
    return pipeline
    # old
    # return pipeline.arrays[0]


class PDALFilter(Filter, identifier="pdal"):
    """A filter implementation based on PDAL"""

    def execute(self, dataset):
        dataset = PDALInMemoryDataSet.convert(dataset)
        config = pyrsistent.thaw(self.config)
        config.pop("_backend", None)
        return PDALInMemoryDataSet(
            pipeline=execute_pdal_pipeline(dataset=dataset, config=config),
            provenance=dataset._provenance
            + [f"Applying PDAL filter with the following configuration:\n{config}"],
        )

    @classmethod
    def schema(cls):
        return load_schema("pdal.json")

    def as_pipeline(self):
        return PDALPipeline(filters=[self])


class PDALPipeline(
    PipelineMixin, PDALFilter, identifier="pdal_pipeline", backend=False
):
    def execute(self, dataset):
        dataset = PDALInMemoryDataSet.convert(dataset)
        pipeline_json = pyrsistent.thaw(self.config["filters"])
        for f in pipeline_json:
            f.pop("_backend", None)

        return PDALInMemoryDataSet(
            pipeline=execute_pdal_pipeline(dataset=dataset, config=pipeline_json),
            provenance=dataset._provenance
            + [
                f"Applying PDAL pipeline with the following configuration:\n{pipeline_json}"
            ],
        )


class PDALInMemoryDataSet(DataSet):
    def __init__(self, pipeline=None, provenance=[]):
        """An in-memory implementation of a Lidar data set that can used with PDAL

        :param pipeline:
            The numpy representation of the data set. This argument is used by e.g. filters that
            already have the dataset in memory.
        :type data: pdal.pipeline
        """
        # Store the given data and provenance array
        self.pipeline = pipeline

        # setup the spatial_ref history_list
        self.spatial_history = []

        super(PDALInMemoryDataSet, self).__init__(provenance=provenance)

    @property
    def data(self):
        return self.pipeline.arrays[0]

    @classmethod
    def convert(cls, dataset):
        """Covert a dataset to a PDALInMemoryDataSet instance.

        This might involve file system based operations.

        :param dataset:
            The data set instance to convert.
        """
        # Conversion should be itempotent
        if isinstance(dataset, PDALInMemoryDataSet):
            return dataset

        # If dataset is of unknown type, we should first dump it to disk
        dataset = dataset.save(get_temporary_filename("las"))

        # Load the file from the given filename
        assert dataset.filename is not None

        filename = locate_file(dataset.filename)

        pipeline = execute_pdal_pipeline(
            config=[
                {"type": "readers.las", "filename": filename},
                {"type": "filters.reprojection", "out_srs": "EPSG:4326"},
            ]
        )

        return PDALInMemoryDataSet(
            pipeline=pipeline,
            provenance=dataset._provenance
            + [f"Loaded {pipeline.arrays[0].shape[0]} points from {filename}"],
        )

<<<<<<< HEAD
    def save_mesh(
        self,
        filename,
        resolution=2.0,
    ):
        resolution = get_angular_resolution(resolution)
=======
    def save_mesh(self, filename, resolution=2.0, classification=asprs["ground"]):
>>>>>>> b913c637
        # if .tif is already in the filename it will be removed to avoid double file extension
        if os.path.splitext(filename)[1] == ".tif":
            filename = os.path.splitext(filename)[0]
        execute_pdal_pipeline(
            dataset=self,
<<<<<<< HEAD
            config={
                "filename": filename + ".tif",
                "gdaldriver": "GTiff",
                "output_type": "all",
                "resolution": resolution,
                "default_srs": "EPSG:4326",
                "type": "writers.gdal",
            },
=======
            config=[
                {
                    "type": "filters.range",
                    "limits": ",".join(
                        f"Classification[{c}:{c}]" for c in classification
                    ),
                },
                {
                    "filename": filename + ".tif",
                    "gdaldriver": "GTiff",
                    "output_type": "all",
                    "resolution": resolution,
                    "type": "writers.gdal",
                },
            ],
>>>>>>> b913c637
        )

        # Also store the data in our internal cache
        self._mesh_data_cache[resolution, classification] = gdal.Open(
            filename + ".tif", gdal.GA_ReadOnly
        )

    def show_mesh(self, resolution=2.0, classification=asprs["ground"]):
        # check if a filename is given, if not make a temporary tif file to view data
        if (resolution, classification) not in self._mesh_data_cache:
            # Write a temporary file
            with tempfile.NamedTemporaryFile() as tmp_file:
                self.save_mesh(
                    str(tmp_file.name),
                    resolution=resolution,
                    classification=classification,
                )

        # Retrieve the raster data from cache
        data = self._mesh_data_cache[resolution, classification]

        # use the number of x and y points to generate a grid.
        x = np.arange(0, data.RasterXSize)
        y = np.arange(0, data.RasterYSize)

        # multiplay x and y with the given resolution for comparable plot.
        x = x * data.GetGeoTransform()[1]
        y = y * data.GetGeoTransform()[1]

        # get height information from
        band = data.GetRasterBand(1)
        z = band.ReadAsArray()

        return vis_mesh(x, y, z)

    def show_points(self, threshold=750000, classification=asprs["ground"]):
        if len(self.data["X"]) >= threshold:
            error_text = "Too many Datapoints loaded for visualisation.{} points are loaded, but only {} allowed".format(
                len(self.data["X"]), threshold
            )
            raise ValueError(error_text)

<<<<<<< HEAD
        return vis_pointcloud(self.data["X"], self.data["Y"], self.data["Z"])

    def show_slope(self, resolution=2.0):
        if self._geo_tif_data_resolution is not resolution:
            print(
                "Either no previous geotif file exists or a different resolution is requested. A new temporary geotif file with a resolution of {} will be created but not saved.".format(
                    resolution
                )
            )

        # Write a temporary file
        with tempfile.NamedTemporaryFile() as tmp_file:
            self.save_mesh(str(tmp_file.name), resolution=resolution)
            shasta_dem = rd.LoadGDAL(tmp_file.name + ".tif")

        slope = rd.TerrainAttribute(shasta_dem, attrib="slope_riserun")

        return vis_slope(slope)

    def show_hillshade(self, resolution=2.0):
        # check if a filename is given, if not make a temporary tif file to view data
        if self._geo_tif_data_resolution is not resolution:
            print(
                "Either no previous geotif file exists or a different resolution is requested. A new temporary geotif file with a resolution of {} will be created but not saved.".format(
                    resolution
                )
=======
        filtered_data = self.data[
            functools.reduce(
                np.logical_or,
                (self.data["Classification"] == c for c in classification),
>>>>>>> b913c637
            )
        ]

        return vis_pointcloud(
            filtered_data["X"], filtered_data["Y"], filtered_data["Z"]
        )

    def show_hillshade(self, resolution=2.0, classification=asprs["ground"]):
        # check if a filename is given, if not make a temporary tif file to view data
        if (resolution, classification) not in self._mesh_data_cache:
            # Write a temporary file
            with tempfile.NamedTemporaryFile() as tmp_file:
                self.save_mesh(
                    str(tmp_file.name),
                    resolution=resolution,
                    classification=classification,
                )

        # Retrieve the raster data from cache
        data = self._mesh_data_cache[resolution, classification]

<<<<<<< HEAD
        band = self._geo_tif_data.GetRasterBand(1)
=======
        band = data.GetRasterBand(1)

>>>>>>> b913c637
        return vis_hillshade(band.ReadAsArray())

    def save(self, filename, compress=False, overwrite=False):
        # Check if we would overwrite an input file
        if not overwrite and os.path.exists(filename):
            raise AdaptiveFilteringError(
                f"Would overwrite file '{filename}'. Set overwrite=True to proceed"
            )

        # Form the correct configuration string for compression
        compress = "laszip" if compress else "none"

        # Exectute writer pipeline
        execute_pdal_pipeline(
            dataset=self,
            config={
                "filename": filename,
                "type": "writers.las",
                "compression": compress,
            },
        )

        # Wrap the result in a DataSet instance
        return DataSet(filename=filename)

    def restrict(self, segmentation):
        # If a single Segment is given, we convert it to a segmentation
        if isinstance(segmentation, Segment):
            segmentation = Segmentation([segmentation])

<<<<<<< HEAD
        # Construct an array of WKT Polygons for the clipping
        # old
        # polygons = [convert.geojson_to_wkt(s.polygon) for s in segmentation["features"]]

        polygons = [
            convert.geojson_to_wkt(s["geometry"]) for s in segmentation["features"]
        ]
        # print(polygons)
        from adaptivefiltering.pdal import execute_pdal_pipeline
=======
        def apply_restriction(seg):
            # Construct an array of WKT Polygons for the clipping
            polygons = [convert.geojson_to_wkt(s.polygon) for s in seg["features"]]

            from adaptivefiltering.pdal import execute_pdal_pipeline
>>>>>>> b913c637

            # Apply the cropping filter with all polygons
            newdata = execute_pdal_pipeline(
                dataset=self, config={"type": "filters.crop", "polygon": polygons}
            )

<<<<<<< HEAD
        # print("new metadata", newdata.metadata)

        return PDALInMemoryDataSet(
            pipeline=newdata,
            provenance=self._provenance
            + [f"Cropping data to only include polygons defined by:\n{str(polygons)}"],
        )

    def convert_georef(self, spatial_ref_out="EPSG:4326", spatial_ref_in=None):
        """Convert the dataset from one spatial reference into another.
        This function also keeps track of all conversions that have happend.
        :parma spatial_ref_out: The desired output format. The default is the same one as in the interactive map.
        :type spatial_ref_out: string

        :param spatial_ref_in: The input format from wich the conversation is starting. The faufalt is the last transformation output.

        """
        # skip conversion if spatial out is equal to last transformation

        # if no spatial reference input is given, iterate through the metadata and search for the spatial reference input.

        # print(json.loads(self.pipeline.metadata))
        if spatial_ref_in is None:

            # spacial_ref_in = json.loads(self.pipeline.metadata)["metadata"]['readers.las']["comp_spatialreference"]
            for keys, dictionary in json.loads(self.pipeline.metadata)[
                "metadata"
            ].items():
                for sub_keys, sub_dictionary in dictionary.items():
                    if sub_keys == "comp_spatialreference":
                        print("sub_dict", sub_dictionary)
                        spatial_ref_in = sub_dictionary

        print("spatial ref in:", spatial_ref_in)
        print("spatial ref out:", spatial_ref_out)

        newdata = execute_pdal_pipeline(
            dataset=self,
            config={
                "type": "filters.reprojection",
                "in_srs": spatial_ref_in,
                "out_srs": spatial_ref_out,
            },
        )

        return PDALInMemoryDataSet(
            pipeline=newdata,
            provenance=self._provenance
            + [
                "converted the dataset to the {} spatial reference.".format(
                    spatial_ref_out
                )
            ],
        )
=======
            return PDALInMemoryDataSet(
                pipeline=newdata,
                provenance=self._provenance
                + [
                    f"Cropping data to only include polygons defined by:\n{str(polygons)}"
                ],
            )

        # Maybe create the segmentation
        if segmentation is None:
            from adaptivefiltering.apps import create_segmentation

            restricted = create_segmentation(self)
            restricted._finalization_hook = apply_restriction

            return restricted
        else:
            return apply_restriction(segmentation)
>>>>>>> b913c637
<|MERGE_RESOLUTION|>--- conflicted
+++ resolved
@@ -1,13 +1,9 @@
-<<<<<<< HEAD
 from pdal import pipeline
-=======
 from adaptivefiltering.asprs import asprs
->>>>>>> b913c637
 from adaptivefiltering.dataset import DataSet
 from adaptivefiltering.filter import Filter, PipelineMixin
 from adaptivefiltering.paths import get_temporary_filename, load_schema, locate_file
 from adaptivefiltering.segmentation import Segment, Segmentation
-<<<<<<< HEAD
 from adaptivefiltering.visualization import (
     vis_hillshade,
     vis_mesh,
@@ -16,10 +12,6 @@
 )
 from adaptivefiltering.utils import AdaptiveFilteringError, get_angular_resolution
 from adaptivefiltering.widgets import WidgetForm
-=======
-from adaptivefiltering.visualization import vis_hillshade, vis_mesh, vis_pointcloud
-from adaptivefiltering.utils import AdaptiveFilteringError
->>>>>>> b913c637
 
 import functools
 import geodaisy.converters as convert
@@ -173,31 +165,14 @@
             + [f"Loaded {pipeline.arrays[0].shape[0]} points from {filename}"],
         )
 
-<<<<<<< HEAD
-    def save_mesh(
-        self,
-        filename,
-        resolution=2.0,
-    ):
+    def save_mesh(self, filename, resolution=2.0, classification=asprs["ground"]):
+        # if .tif is already in the filename it will be removed to avoid double file extension
+
         resolution = get_angular_resolution(resolution)
-=======
-    def save_mesh(self, filename, resolution=2.0, classification=asprs["ground"]):
->>>>>>> b913c637
-        # if .tif is already in the filename it will be removed to avoid double file extension
         if os.path.splitext(filename)[1] == ".tif":
             filename = os.path.splitext(filename)[0]
         execute_pdal_pipeline(
             dataset=self,
-<<<<<<< HEAD
-            config={
-                "filename": filename + ".tif",
-                "gdaldriver": "GTiff",
-                "output_type": "all",
-                "resolution": resolution,
-                "default_srs": "EPSG:4326",
-                "type": "writers.gdal",
-            },
-=======
             config=[
                 {
                     "type": "filters.range",
@@ -210,10 +185,10 @@
                     "gdaldriver": "GTiff",
                     "output_type": "all",
                     "resolution": resolution,
+                    "default_srs": "EPSG:4326",
                     "type": "writers.gdal",
                 },
             ],
->>>>>>> b913c637
         )
 
         # Also store the data in our internal cache
@@ -249,16 +224,6 @@
 
         return vis_mesh(x, y, z)
 
-    def show_points(self, threshold=750000, classification=asprs["ground"]):
-        if len(self.data["X"]) >= threshold:
-            error_text = "Too many Datapoints loaded for visualisation.{} points are loaded, but only {} allowed".format(
-                len(self.data["X"]), threshold
-            )
-            raise ValueError(error_text)
-
-<<<<<<< HEAD
-        return vis_pointcloud(self.data["X"], self.data["Y"], self.data["Z"])
-
     def show_slope(self, resolution=2.0):
         if self._geo_tif_data_resolution is not resolution:
             print(
@@ -276,19 +241,17 @@
 
         return vis_slope(slope)
 
-    def show_hillshade(self, resolution=2.0):
-        # check if a filename is given, if not make a temporary tif file to view data
-        if self._geo_tif_data_resolution is not resolution:
-            print(
-                "Either no previous geotif file exists or a different resolution is requested. A new temporary geotif file with a resolution of {} will be created but not saved.".format(
-                    resolution
-                )
-=======
+    def show_points(self, threshold=750000, classification=asprs["ground"]):
+        if len(self.data["X"]) >= threshold:
+            error_text = "Too many Datapoints loaded for visualisation.{} points are loaded, but only {} allowed".format(
+                len(self.data["X"]), threshold
+            )
+            raise ValueError(error_text)
+
         filtered_data = self.data[
             functools.reduce(
                 np.logical_or,
                 (self.data["Classification"] == c for c in classification),
->>>>>>> b913c637
             )
         ]
 
@@ -310,12 +273,8 @@
         # Retrieve the raster data from cache
         data = self._mesh_data_cache[resolution, classification]
 
-<<<<<<< HEAD
-        band = self._geo_tif_data.GetRasterBand(1)
-=======
         band = data.GetRasterBand(1)
 
->>>>>>> b913c637
         return vis_hillshade(band.ReadAsArray())
 
     def save(self, filename, compress=False, overwrite=False):
@@ -346,37 +305,35 @@
         if isinstance(segmentation, Segment):
             segmentation = Segmentation([segmentation])
 
-<<<<<<< HEAD
-        # Construct an array of WKT Polygons for the clipping
-        # old
-        # polygons = [convert.geojson_to_wkt(s.polygon) for s in segmentation["features"]]
-
-        polygons = [
-            convert.geojson_to_wkt(s["geometry"]) for s in segmentation["features"]
-        ]
-        # print(polygons)
-        from adaptivefiltering.pdal import execute_pdal_pipeline
-=======
         def apply_restriction(seg):
             # Construct an array of WKT Polygons for the clipping
             polygons = [convert.geojson_to_wkt(s.polygon) for s in seg["features"]]
 
             from adaptivefiltering.pdal import execute_pdal_pipeline
->>>>>>> b913c637
 
             # Apply the cropping filter with all polygons
             newdata = execute_pdal_pipeline(
                 dataset=self, config={"type": "filters.crop", "polygon": polygons}
             )
 
-<<<<<<< HEAD
-        # print("new metadata", newdata.metadata)
-
-        return PDALInMemoryDataSet(
-            pipeline=newdata,
-            provenance=self._provenance
-            + [f"Cropping data to only include polygons defined by:\n{str(polygons)}"],
-        )
+            return PDALInMemoryDataSet(
+                pipeline=newdata,
+                provenance=self._provenance
+                + [
+                    f"Cropping data to only include polygons defined by:\n{str(polygons)}"
+                ],
+            )
+
+        # Maybe create the segmentation
+        if segmentation is None:
+            from adaptivefiltering.apps import create_segmentation
+
+            restricted = create_segmentation(self)
+            restricted._finalization_hook = apply_restriction
+
+            return restricted
+        else:
+            return apply_restriction(segmentation)
 
     def convert_georef(self, spatial_ref_out="EPSG:4326", spatial_ref_in=None):
         """Convert the dataset from one spatial reference into another.
@@ -423,24 +380,4 @@
                     spatial_ref_out
                 )
             ],
-        )
-=======
-            return PDALInMemoryDataSet(
-                pipeline=newdata,
-                provenance=self._provenance
-                + [
-                    f"Cropping data to only include polygons defined by:\n{str(polygons)}"
-                ],
-            )
-
-        # Maybe create the segmentation
-        if segmentation is None:
-            from adaptivefiltering.apps import create_segmentation
-
-            restricted = create_segmentation(self)
-            restricted._finalization_hook = apply_restriction
-
-            return restricted
-        else:
-            return apply_restriction(segmentation)
->>>>>>> b913c637
+        )