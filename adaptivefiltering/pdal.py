--- conflicted
+++ resolved
@@ -9,10 +9,6 @@
 from adaptivefiltering.utils import (
     AdaptiveFilteringError,
     check_spatial_reference,
-<<<<<<< HEAD
-    merge_segmentation_features,
-=======
->>>>>>> 210a042e
 )
 
 import json
