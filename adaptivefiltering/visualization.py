import IPython
import ipyvolume.pylab as vis
import matplotlib.pyplot as plt
import numpy as np

from matplotlib import cm
import richdem as rd


# Enable the matplotlib Jupyter backend
ipython = IPython.get_ipython()
if ipython is not None:
    ipython.magic("matplotlib widget")


def vis_pointcloud(x, y, z):
    """Visualization of a point cloud in Jupyter notebooks

    :param x: The array x-coordinates of the point cloud
    :param y: The array y-coordinates of the point cloud
    :param z: The array z-coordinates of the point cloud
    :type x: numpy.array
    :type y: numpy.array
    :type z: numpy.array
    """
    # laspy.read() gives the x,y and z coordinates as a special datatype "laspy.point.dims.ScaledArrayView"
    # this data type is not compatible with the ipyvolume plot, thus all coordinates are converted to numpy arrays before plotting.

    x = np.asarray(x)
    y = np.asarray(y)
    z = np.asarray(z)

    fig = vis.figure(width=1000)
    vis.scatter(
        x,
        y,
        z,
        color="red",
        size=0.05,
    )
    vis.style.box_off()
    vis.view(azimuth=180, elevation=90)
    fig.xlim = (min(x), max(x))
    fig.ylim = (min(y), max(y))
    fig.zlim = (min(z), max(z))
    vis.show()


def vis_mesh(x, y, z):
    """Visualization of a point cloud in Jupyter notebooks

    :param x: The array x-coordinates of the point cloud
    :param y: The array y-coordinates of the point cloud
    :param z: The array z-coordinates of the point cloud
    :type x: numpy.array
    :type y: numpy.array
    :type z: numpy.array
    """

    X, Y = np.meshgrid(x, y)

    # define the color map
    colormap = cm.terrain
    znorm = z / (np.max(z) + 100)
    znorm.min(), znorm.max()
    color = colormap(znorm)

    fig = vis.figure(width=1000)
    vis.plot_surface(X, Y, z, color=color[..., :3])
    vis.style.box_off()
    vis.view(azimuth=0, elevation=-90)
    fig.xlim = (np.min(x), np.max(x))
    fig.ylim = (np.min(y), np.max(y))
    fig.zlim = (np.min(z), np.max(z))
    vis.show()


def vis_hillshade(z):
    """Visualize a hillshade model in Jupyter Notebook

    :param z:
        The z-coordinates on a given raster produced by e.g.
        GeoTiff export.
    :type z: numpy.array
    """
    # These two values might be worth exposing
    azimuth = 315
    angle_altitude = 45

    # Calculcate the hillshade values. Code taken from here
    # http://rnovitsky.blogspot.com/2010/04/using-hillshade-image-as-intensity.html
    x, y = np.gradient(z)
    slope = 0.5 * np.pi - np.arctan(np.sqrt(x * x + y * y))
    aspect = np.arctan2(-x, y)
    azimuthrad = azimuth * np.pi / 180.0
    altituderad = angle_altitude * np.pi / 180.0
    shaded = np.sin(altituderad) * np.sin(slope) + np.cos(altituderad) * np.cos(
        slope
    ) * np.cos(azimuthrad - aspect)
    hs_array = 255 * (shaded + 1) / 2

<<<<<<< HEAD
    # Do the visualization with matplotlib. The interactive elements
    # are automatically added by mpld3.
    plt.imshow(hs_array, cmap=cm.gray)
    plt.show()


def vis_slope(slope):
    """Visualize a hillshade model in Jupyter Notebook

    :param slope:
        richdem slope object GeoTiff export.
    :type z: richdem.rdarray
    """

    try:
        mpld3.enable_notebook()
    except AttributeError:
        pass

    rd.rdShow(slope, axes=False, cmap="magma", figsize=(8, 5.5))
    plt.show()
=======
    # Plot the image
    plt.ioff()
    fig, ax = plt.subplots()
    ax.imshow(hs_array, cmap=cm.gray)

    # Make sure that we get the "raw" image and no axes, whitespace etc.
    ax.get_xaxis().set_visible(False)
    ax.get_yaxis().set_visible(False)
    fig.set_tight_layout(True)

    # Set some properties on the canvas that fit our use case
    fig.canvas.toolbar_visible = False
    fig.canvas.header_visible = False
    fig.canvas.footer_visible = False
    fig.canvas.resizable = False
    fig.canvas.capture_scroll = False

    # Return the figure object. The widget can be extracted from this using
    # the canvas property
    return fig
>>>>>>> b913c637
<|MERGE_RESOLUTION|>--- conflicted
+++ resolved
@@ -1,6 +1,6 @@
 import IPython
 import ipyvolume.pylab as vis
-import matplotlib.pyplot as plt
+import matplotlib.pyplot as plt, mpld3
 import numpy as np
 
 from matplotlib import cm
@@ -99,29 +99,6 @@
     ) * np.cos(azimuthrad - aspect)
     hs_array = 255 * (shaded + 1) / 2
 
-<<<<<<< HEAD
-    # Do the visualization with matplotlib. The interactive elements
-    # are automatically added by mpld3.
-    plt.imshow(hs_array, cmap=cm.gray)
-    plt.show()
-
-
-def vis_slope(slope):
-    """Visualize a hillshade model in Jupyter Notebook
-
-    :param slope:
-        richdem slope object GeoTiff export.
-    :type z: richdem.rdarray
-    """
-
-    try:
-        mpld3.enable_notebook()
-    except AttributeError:
-        pass
-
-    rd.rdShow(slope, axes=False, cmap="magma", figsize=(8, 5.5))
-    plt.show()
-=======
     # Plot the image
     plt.ioff()
     fig, ax = plt.subplots()
@@ -142,4 +119,20 @@
     # Return the figure object. The widget can be extracted from this using
     # the canvas property
     return fig
->>>>>>> b913c637
+
+
+def vis_slope(slope):
+    """Visualize a hillshade model in Jupyter Notebook
+
+    :param slope:
+        richdem slope object GeoTiff export.
+    :type z: richdem.rdarray
+    """
+
+    try:
+        mpld3.enable_notebook()
+    except AttributeError:
+        pass
+
+    rd.rdShow(slope, axes=False, cmap="magma", figsize=(8, 5.5))
+    plt.show()