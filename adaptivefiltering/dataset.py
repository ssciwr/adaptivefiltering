from adaptivefiltering.asprs import asprs
from adaptivefiltering.paths import locate_file, get_temporary_filename, load_schema
from adaptivefiltering.utils import AdaptiveFilteringError
from adaptivefiltering.visualization import visualization_dispatcher

from osgeo import gdal

import fnmatch
import ipyfilechooser
import ipywidgets
import json
import jsonschema
import os
import pytools
import shutil


class DataSet:
    def __init__(self, filename=None, spatial_reference=None):
        """The main class that represents a Lidar data set.

        The DataSet class performs lazy loading - instantiating an object of this type
        does not trigger memory intense operations until you do something with the dataset
        that requires such operation.

        :param filename:
            Filename to load the dataset from. The dataset is expected to be in LAS/LAZ 1.2-1.4 format.
            If an absolute filename is given, the dataset is loaded from that location. Relative paths
            are interpreted (in this order) with respect to the directory set with :func:`~adaptivefiltering.set_data_directory`,
            the current working directory, XDG data directories (Unix only) and the Python package
            installation directory.
        :type filename: str
        :param spatial_reference:
            A spatial reference as WKT or EPSG code. This will override the reference system found in the metadata
            and is required if no reference system is present in the metadata of the LAS/LAZ file.
            If this parameter is not provided, this information is extracted from the metadata.
        :type spatial_reference: str
        """
        # Initialize a cache data structure for rasterization operations on this data set
        self._mesh_data_cache = {}

        # Store the given parameters
        self.filename = filename
        self.spatial_reference = spatial_reference

        # Make the path absolute
        if self.filename is not None:
            self.filename = locate_file(self.filename)

    @pytools.memoize_method
    def rasterize(self, resolution=0.5, classification=None):
        """Create a digital terrain model from the dataset

        It is important to note that for archaeologic applications, the mesh is not
        a traditional DEM/DTM (Digitial Elevation/Terrain Model), but rather a DFM
        (Digital Feature Model) which consists of ground and all potentially relevant
        structures like buildings etc. but always excludes vegetation.

        :param resolution:
            The mesh resolution in meters. Adapt this depending on the scale
            of the features you are looking for and the point density of your
            Lidar data.
        :type resolution: float
        :param classification:
            The classification values to include into the written mesh file.
        :type classification: tuple
        """
        # If no classification value was given, we use all classes
        if classification is None:
            classification = asprs(slice(None))

        classification = asprs(classification)

        if resolution <= 0:
            raise Warning("Negative Resolutions are not possible for rasterization.")

        return DigitalSurfaceModel(
            dataset=self, resolution=resolution, classification=classification
        )

    def show(self, visualization_type="hillshade", **kwargs):
        """Visualize the dataset in JupyterLab

        Several visualization options can be chosen via the *visualization_type* parameter.
        Some of the arguments given below are only available for specific visualization
        types. To explore the visualization capabilities, you can also use the interactive
        user interface with :func:`~adaptivefiltering.DataSet.show_interactive`.

        :param visualization_type:
            Which visualization to use. Current implemented values are :code:`hillshade` for a
            greyscale 2D map and :code:`slopemap` for a 2D map color-coded by the slope
        :type visualization_type: str
        :param classification:
            Which classification values to include into the visualization. By default,
            all classes are considered. The best interface to provide this information is
            using :code:`adaptivefiltering.asprs`.
        :type classification: tuple
        :param resolution:
            The spatial resolution in meters.
        :type resolution: float
        :param azimuth:
            The angle in the xy plane where the sun is from [0, 360] (:code:`hillshade` only)
        :type azimuth: float
        :param angle_altitude:
            The angle altitude of the sun from [0, 90] (:code:`hillshade` only)
        """

        # This is a bit unfortunate, but we need to separate rasterization options
        # from visualization options. I have not had a better idea how to do this.
        raster_schema = load_schema("rasterize.json")
        rasterize_options = {}
        for key in raster_schema["properties"].keys():
            if key in kwargs:
                rasterize_options[key] = kwargs.pop(key)

        # Defer visualization to the rastered dataset
        return self.rasterize(**rasterize_options).show(
            visualization_type=visualization_type, **kwargs
        )

    def show_interactive(self):
        """Visualize the dataset with interactive visualization controls in Jupyter"""
        from adaptivefiltering.apps import show_interactive

        return show_interactive(self)

    def save(self, filename, compress=False, overwrite=False):
        """Store the dataset as a new LAS/LAZ file

        This method writes the Lidar dataset represented by this data structure
        to an LAS/LAZ file. This includes the classification values which may have
        been overriden by a filter pipeline.

        :param filename:
            Where to store the new LAS/LAZ file. You can either specify an absolute path
            or a relative path. Relative paths are interpreted w.r.t. the current
            working directory.
        :type filename: str
        :param compress:
            If true, an LAZ file will be written instead of an LAS file.
        :type compress: bool
        :param overwrite:
            If this parameter is false and the specified filename does already exist,
            an error is thrown. This is done in order to prevent accidental corruption
            of valueable data files.
        :type overwrite: bool
        :return:
            A dataset object wrapping the written file
        :rtype: adaptivefiltering.DataSet
        """
        # If the filenames match, this is a no-op operation
        if filename == self.filename:
            return self

        # Otherwise, we can simply copy the file to the new location
        # after checking that we are not accidentally overriding something
        if not overwrite and os.path.exists(filename):
            raise AdaptiveFilteringError(
                f"Would overwrite file '{filename}'. Set overwrite=True to proceed"
            )

        # Do the copy operation
        shutil.copy(self.filename, filename)

        # And return a DataSet instance
        return DataSet(
            filename=filename,
            spatial_reference=self.spatial_reference,
        )

    def restrict(self, segmentation=None):
        """Restrict the data set to a spatial subset

        This is of vital importance when working with large Lidar datasets
        in adaptivefiltering. The interactive exploration process for filtering
        pipelines requires a reasonably sized subset to allow fast previews.

        :param segmentation:
            A segmentation object that provides the geometric information
            for the cropping. If omitted, an interactive selection tool is
            shown in Jupyter.
        :type: adaptivefiltering.segmentation.Segmentation
        """
<<<<<<< HEAD
        from adaptivefiltering.pdal import PDALInMemoryDataSet

        dataset = PDALInMemoryDataSet.convert(self)

        return dataset.restrict(segmentation)
=======

        from adaptivefiltering.apps import apply_restriction

        return apply_restriction(self, segmentation)
>>>>>>> d3c9bef2

    @classmethod
    def convert(cls, dataset):
        """Convert this dataset to an instance of DataSet

        This is used internally to convert datasets between different
        representations.

        :return:
            A dataset with transformed datapoints.
        :rtype: adaptivefiltering.DataSet
        """
        return dataset.save(get_temporary_filename(extension="las"))


class DigitalSurfaceModel:
    def __init__(self, dataset=None, **rasterization_options):
        """Representation of a rasterized DEM/DTM/DSM/DFM

        Constructs a raster model from a dataset. This is typically used
        implicitly or through :func:`~adaptivefiltering.DataSet.rasterize`.
        """

        from adaptivefiltering.pdal import PDALInMemoryDataSet, execute_pdal_pipeline

        # Store a reference to the generating dataset
        self.dataset = PDALInMemoryDataSet.convert(dataset)

        # Validate the provided options
        schema = load_schema("rasterize.json")
        jsonschema.validate(
            rasterization_options, schema=schema, types=dict(array=(list, tuple))
        )

        # Get a temporary filename to write the geotiff to
        self.filename = get_temporary_filename()

        # Create the PDAL filter configuration
        config = [
            {
                "type": "filters.range",
                "limits": ",".join(
                    f"Classification[{c}:{c}]"
                    for c in rasterization_options.get(
                        "classification", asprs(slice(None))
                    )
                ),
            }
        ]

        # If we are only using ground, we use a triangulation approach
        if tuple(rasterization_options.get("classification", asprs(slice(None)))) == (
            2,
        ):
            config.extend(
                [
                    {
                        "type": "filters.delaunay",
                    },
                    {
                        "type": "filters.faceraster",
                        "resolution": rasterization_options.get("resolution", 0.5),
                    },
                    {
                        "type": "writers.raster",
                        "filename": self.filename,
                    },
                ]
            )
        else:
            # Otherwise, a non-triangulated approach gives the better result
            config.append(
                {
                    "filename": self.filename,
                    "gdaldriver": "GTiff",
                    "output_type": "all",
                    "type": "writers.gdal",
                    "resolution": rasterization_options.get("resolution", 0.5),
                }
            )

        # Create the model by running the pipeline
        try:
            execute_pdal_pipeline(
                dataset=self.dataset,
                config=config,
            )
        except RuntimeError:
            raise AdaptiveFilteringError(
                "The writers.raster was not able to generate a raster. Did you specify a classification that is not present in the dataset?"
            )
        self.raster = gdal.Open(self.filename, gdal.GA_ReadOnly)

    def show(self, visualization_type="hillshade", **kwargs):
        # Validate the visualization input
        kwargs["visualization_type"] = visualization_type
        schema = load_schema("visualization.json")
        jsonschema.validate(kwargs, schema=schema)

        # Call the correct visualization function
        vis = visualization_dispatcher(self, **kwargs)
        vis.layout = ipywidgets.Layout(width="70%")
        box_layout = ipywidgets.Layout(
            width="100%", flex_flow="column", align_items="center", display="flex"
        )

        # Controls for saving this image
        patterns = {"PNG": "*.png", "GeoTiff": "*.tiff", "LAS": "*.las", "LAZ": "*.laz"}
        selector = ipywidgets.Dropdown(
            options=["PNG", "GeoTiff", "LAS", "LAZ"],
            value="PNG",
            description="Type:",
            layout=ipywidgets.Layout(width="50%"),
        )
        filename = ipyfilechooser.FileChooser(
            filter_pattern=patterns[selector.value],
            layout=ipywidgets.Layout(width="100%"),
        )
        button = ipywidgets.Button(
            description="Save this image!", layout=ipywidgets.Layout(width="50%")
        )

        # Put these together into one control widget
        controls = ipywidgets.VBox(
            children=[
                ipywidgets.HBox(
                    children=[selector, button], layout=ipywidgets.Layout(width="100%")
                ),
                filename,
            ],
            layout=ipywidgets.Layout(width="100%"),
        )

        def _update_pattern(_):
            # Set the new pattern
            filename.filter_pattern = patterns[selector.value]

            # If the current value does not match the pattern remove it
            if filename.value and not fnmatch.fnmatch(
                filename.value, filename.filter_pattern
            ):
                filename.reset()

        selector.observe(_update_pattern, names="value")

        def _save_to_file(_):
            if filename.value:
                # We already have the GeoTiff file in a temporary directory - simple copy
                if selector.value == "GeoTiff":
                    shutil.copy(self.filename, filename.value)

                # For PNGs we need to write the binary buffer to file
                if selector.value == "PNG":
                    with open(filename.value, "wb") as f:
                        f.write(vis.value)

                # LAS/LAZ export is simple, just access the underlying dataset
                if selector.value == "LAS":
                    self.dataset.save(filename.value, compress=False, overwrite=False)

                if selector.value == "LAZ":
                    self.dataset.save(filename.value, compress=True, overwrite=True)
            else:
                raise AdaptiveFilteringError("Please choose a filename before saving!")

        button.on_click(_save_to_file)

        return ipywidgets.HBox(
            children=[
                vis,
                controls,
            ],
            layout=box_layout,
        )


def remove_classification(dataset):
    """Remove the classification values from a Lidar dataset

    Instead, all points will be classified as 1 (unclassified). This is useful
    to drop an automatic preclassification in order to create an archaelogically
    relevant classification from scratch.

    :param dataset:
        The dataset to remove the classification from
    :type dataset: adaptivefiltering.Dataset
    :return:
        A transformed dataset with unclassified points
    :rtype: adaptivefiltering.DataSet
    """
    from adaptivefiltering.pdal import PDALInMemoryDataSet, execute_pdal_pipeline

    dataset = PDALInMemoryDataSet.convert(dataset)
    pipeline = execute_pdal_pipeline(
        dataset=dataset,
        config={"type": "filters.assign", "value": ["Classification = 1"]},
    )

    return PDALInMemoryDataSet(
        pipeline=pipeline,
        spatial_reference=dataset.spatial_reference,
    )


def reproject_dataset(dataset, out_srs, in_srs=None):
    """Standalone function to reproject a given dataset with the option of forcing an input reference system

    :param out_srs:
        The desired output format in WKT.
    :type out_srs: str
    :param in_srs:
        The input format in WKT from which to convert. The default is the dataset's current reference system.
    :type in_srs: str
    :return:
        A reprojected dataset
    :rtype: adaptivefiltering.DataSet
    """
    from adaptivefiltering.pdal import execute_pdal_pipeline
    from adaptivefiltering.pdal import PDALInMemoryDataSet

    dataset = PDALInMemoryDataSet.convert(dataset)
    if in_srs is None:
        in_srs = dataset.spatial_reference

    config = {
        "type": "filters.reprojection",
        "in_srs": in_srs,
        "out_srs": out_srs,
    }
    pipeline = execute_pdal_pipeline(dataset=dataset, config=config)
    spatial_reference = json.loads(pipeline.metadata)["metadata"][
        "filters.reprojection"
    ]["comp_spatialreference"]

    return PDALInMemoryDataSet(
        pipeline=pipeline,
        spatial_reference=spatial_reference,
    )<|MERGE_RESOLUTION|>--- conflicted
+++ resolved
@@ -181,18 +181,10 @@
             shown in Jupyter.
         :type: adaptivefiltering.segmentation.Segmentation
         """
-<<<<<<< HEAD
-        from adaptivefiltering.pdal import PDALInMemoryDataSet
-
-        dataset = PDALInMemoryDataSet.convert(self)
-
-        return dataset.restrict(segmentation)
-=======
 
         from adaptivefiltering.apps import apply_restriction
 
         return apply_restriction(self, segmentation)
->>>>>>> d3c9bef2
 
     @classmethod
     def convert(cls, dataset):
