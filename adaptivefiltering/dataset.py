from adaptivefiltering.paths import locate_file, get_temporary_filename
from adaptivefiltering.utils import AdaptiveFilteringError

import os
import shutil
import sys


class DataSet:
    def __init__(self, filename=None, provenance=[]):
        """The main class that represents a Lidar data set.

        :param filename:
            Filename to load the dataset from. The dataset is expected to be in LAS/LAZ 1.2-1.4 format.
            If an absolute filename is given, the dataset is loaded from that location. Relative paths
            are interpreted (in this order) with respect to the directory set with :func:`~adaptivefiltering.set_data_directory`,
            the current working directory, XDG data directories (Unix only) and the Python package
            installation directory.
            Will give a warning if too many data points are present.
        :type filename: str
        """
        # initilizise self._geo_tif_data_resolution as 0
        self._geo_tif_data_resolution = 0

        # Store the given parameters
        self._provenance = provenance
        self.filename = filename

<<<<<<< HEAD
        # Load the file from the given filename
        if filename is not None:
            from adaptivefiltering.pdal import execute_pdal_pipeline

            filename = locate_file(filename)
            self.data = execute_pdal_pipeline(
                config={"type": "readers.las", "filename": filename}
            )

            # Report this loading in provenance tracking
            self._provenance.append(
                f"Loaded {self.data.shape[0]} points from {filename}"
            )
        self.filename = filename
=======
        # Make the path absolute
        if self.filename is not None:
            self.filename = locate_file(self.filename)
>>>>>>> 3a40bcf6

    def save_mesh(
        self,
        filename,
        resolution=2.0,
    ):
        """Store the point cloud as a digital terrain model to a GeoTIFF file

        It is important to note that for archaelogic applications, the mesh is not
        a traditional DEM/DTM (Digitial Elevation/Terrain Model), but rather a DFM
        (Digital Feature Model) which consists of ground and all potentially relevant
        structures like buildings etc. but always excludes vegetation.

        :param filename:
            The filename to store the mesh. You can either specify an absolute path
            or a relative path. Relative paths are interpreted w.r.t. the current
            working directory.
        :type filename: str
        :param resolution:
            The mesh resolution in meters. Adapt this depending on the scale
            of the features you are looking for and the point density of your
            Lidar data.
        :type resolution: float
        """
        from adaptivefiltering.pdal import PDALInMemoryDataSet

        dataset = PDALInMemoryDataSet.convert(self)
        return dataset.save_mesh(filename, resolution=resolution)

    def show_mesh(self, resolution=2.0):
        """Visualize the point cloud as a digital terrain model in JupyterLab

        It is important to note that for archaelogic applications, the mesh is not
        a traditional DEM/DTM (Digitial Elevation/Terrain Model), but rather a DFM
        (Digital Feature Model) which consists of ground and all potentially relevant
        structures like buildings etc. but always excludes vegetation.

        :param resolution:
            The mesh resolution in meters. Adapt this depending on the scale
            of the features you are looking for and the point density of your
            Lidar data.
        :type resolution: float
        """
        from adaptivefiltering.pdal import PDALInMemoryDataSet

        dataset = PDALInMemoryDataSet.convert(self)
        return dataset.show_mesh(resolution=resolution)

    def show_points(self, threshold=750000):
        """Visualize the point cloud in Jupyter notebook
        Will give a warning if too many data points are present.
        Non-operational if called outside of Jupyter Notebook.
        """
        from adaptivefiltering.pdal import PDALInMemoryDataSet

        dataset = PDALInMemoryDataSet.convert(self)
        return dataset.show_points(threshold=threshold)

    def save(self, filename, compress=False, overwrite=False):
        """Store the dataset as a new LAS/LAZ file

        This writes this instance of the data set to an LAS/LAZ file which will
        permanently store the ground point classification. The resulting file will
        also contain the point data from the original data set.

        :param filename:
            Where to store the new LAS/LAZ file. You can either specify an absolute path
            or a relative path. Relative paths are interpreted w.r.t. the current
            working directory.
        :type filename: str
        :param compress:
            If true, an LAZ file will be written instead of an LAS file.
        :type compress: bool
        :param overwrite:
            If this parameter is false and the specified filename does already exist,
            an error is thrown. This is done in order to prevent accidental corruption
            of valueable data files.
        :type overwrite: bool
        :return:
            A dataset object wrapping the written file
        :rtype: adaptivefiltering.DataSet
        """
        # If the filenames match, this is a no-op operation
        if filename == self.filename:
            return

        # Otherwise, we can simply copy the file to the new location
        # after checking that we are not accidentally overriding something
        if not overwrite and os.path.exists(filename):
            raise AdaptiveFilteringError(
                f"Would overwrite file '{filename}'. Set overwrite=True to proceed"
            )

        # Do the copy operation
        shutil.copy(self.filename, filename)

        # And return a DataSet instance
        return DataSet(filename=filename)

    def restrict(self, segmentation):
        """Restrict the data set to a spatial subset

        :param segmentation:
        :type: adaptivefiltering.segmentation.Segmentation
        """
        from adaptivefiltering.pdal import PDALInMemoryDataSet

        dataset = PDALInMemoryDataSet.convert(self)
        return dataset.restrict(segmentation)

    def provenance(self, stream=sys.stdout):
        """Report the provence of this data set

        For the given data set instance, report the input data and filter
        sequence (incl. filter settings) that procuced this data set. This
        can be used to make good filtering results achieved while using the
        package reproducible.

        :param stream:
            The stream to write the results to. Defaults to stdout, but
            could also e.g. be a file stream.
        """

        stream.write("Provenance report generated by adaptivefiltering:\n\n")
        for i, entry in self._provenance:
            stream.write(f"Item #{i}:\n")
            stream.write(f"{entry}\n\n")

    @classmethod
    def convert(cls, dataset):
        """Convert this dataset to an instance of DataSet"""
        return dataset.save(get_temporary_filename(extension="las"))<|MERGE_RESOLUTION|>--- conflicted
+++ resolved
@@ -26,26 +26,9 @@
         self._provenance = provenance
         self.filename = filename
 
-<<<<<<< HEAD
-        # Load the file from the given filename
-        if filename is not None:
-            from adaptivefiltering.pdal import execute_pdal_pipeline
-
-            filename = locate_file(filename)
-            self.data = execute_pdal_pipeline(
-                config={"type": "readers.las", "filename": filename}
-            )
-
-            # Report this loading in provenance tracking
-            self._provenance.append(
-                f"Loaded {self.data.shape[0]} points from {filename}"
-            )
-        self.filename = filename
-=======
         # Make the path absolute
         if self.filename is not None:
             self.filename = locate_file(self.filename)
->>>>>>> 3a40bcf6
 
     def save_mesh(
         self,
