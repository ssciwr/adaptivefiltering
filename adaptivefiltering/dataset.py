from adaptivefiltering.paths import locate_file
from adaptivefiltering.visualization import vis_pointcloud, vis_mesh

import tempfile
import numpy as np
from osgeo import gdal
import os
import sys


class DataSet:
    def __init__(self, data=None, filename=None):
        """The main class that represents a Lidar data set.

        :param filename:
            Filename to load the dataset from. The dataset is expected to be in LAS/LAZ 1.2-1.4 format.
            If an absolute filename is given, the dataset is loaded from that location. Relative paths
            are interpreted (in this order) with respect to the directory set with :func:`~adaptivefiltering.set_data_directory`,
            the current working directory, XDG data directories (Unix only) and the Python package
            installation directory.
            Will give a warning if too many data points are present.
        :type filename: str
        :param data:
        :type data: numpy.array
        """
        # initilizise self._geo_tif_data_resolution as 0
        self._geo_tif_data_resolution = 0

        # Store the data array
        self.data = data

<<<<<<< HEAD
        # new laspy style
        # test = laspy.read(test, l)
=======
        # Load the file from the given filename
        if filename is not None:
            from adaptivefiltering.pdal import execute_pdal_pipeline

            filename = locate_file(filename)
            self.data = execute_pdal_pipeline(
                config={"type": "readers.las", "filename": filename}
            )
>>>>>>> 34c0bbeb

    def save_mesh(
        self,
        filename,
        resolution=2.0,
    ):
        """Store the point cloud as a digital terrain model to a GeoTIFF file

        It is important to note that for archaelogic applications, the mesh is not
        a traditional DEM/DTM (Digitial Elevation/Terrain Model), but rather a DFM
        (Digital Feature Model) which consists of ground and all potentially relevant
        structures like buildings etc. but always excludes vegetation.

        :param filename:
            The filename to store the mesh. You can either specify an absolute path
            or a relative path. Relative paths are interpreted w.r.t. the current
            working directory.
        :type filename: str
        :param resolution:
            The mesh resolution in meters. Adapt this depending on the scale
            of the features you are looking for and the point density of your
            Lidar data.
        :type resolution: float
        """
        # if .tif is already in the filename it will be removed to avoid double file extension
        if os.path.splitext(filename)[1] == ".tif":
            filename = os.path.splitext(filename)[0]

        # Execute a PDAL pipeline
        from adaptivefiltering.pdal import execute_pdal_pipeline

        execute_pdal_pipeline(
            dataset=self,
            config={
                "filename": filename + ".tif",
                "gdaldriver": "GTiff",
                "output_type": "all",
                "resolution": resolution,
                "type": "writers.gdal",
            },
        )

        # Read the result
        self._geo_tif_data = gdal.Open(filename + ".tif", gdal.GA_ReadOnly)
        self._geo_tif_data_resolution = resolution

    def show_mesh(self, resolution=2.0):
        """Visualize the point cloud as a digital terrain model in JupyterLab

        It is important to note that for archaelogic applications, the mesh is not
        a traditional DEM/DTM (Digitial Elevation/Terrain Model), but rather a DFM
        (Digital Feature Model) which consists of ground and all potentially relevant
        structures like buildings etc. but always excludes vegetation.

        :param resolution:
            The mesh resolution in meters. Adapt this depending on the scale
            of the features you are looking for and the point density of your
            Lidar data.
        :type resolution: float
        """

        # check if a filename is given, if not make a temporary tif file to view data
        if self._geo_tif_data_resolution is not resolution:
            print(
                "Either no previous geotif file exists or a different resolution is requested. A new temporary geotif file with a resolution of {} will be created but not saved.".format(
                    resolution
                )
            )

            # Write a temporary file
            with tempfile.NamedTemporaryFile() as tmp_file:
                self.save_mesh(str(tmp_file.name), resolution=resolution)

        # use the number of x and y points to generate a grid.
        x = np.arange(0, self._geo_tif_data.RasterXSize)
        y = np.arange(0, self._geo_tif_data.RasterYSize)

        # multiplay x and y with the given resolution for comparable plot.
        x = x * self._geo_tif_data.GetGeoTransform()[1]
        y = y * self._geo_tif_data.GetGeoTransform()[1]

        # get height information from
        band = self._geo_tif_data.GetRasterBand(1)
        z = band.ReadAsArray()
        return vis_mesh(x, y, z)

    def show_points(self, threshold=750000):
        """Visualize the point cloud in Jupyter notebook
        Will give a warning if too many data points are present.
        Non-operational if called outside of Jupyter Notebook.
        """
<<<<<<< HEAD
        data = laspy.read(self.filename)

        if len(data.x) >= self.warning_threshold:
            error_text = "Too many Datapoints loaded for visualisation.{} points are loaded, but only {} allowed".format(
                len(data.x), self.warning_threshold
            )
            raise ValueError(error_text)

        return vis_pointcloud(data.x, data.y, data.z)

    def get_map(self):
        """Calculates the center and edges of the dataset and calculates map coordinates and zoom level."""

        hexbin_json = [self.filename, {"type": "filters.hexbin"}]
=======
        if len(self.data["X"]) >= threshold:
            error_text = "Too many Datapoints loaded for visualisation.{} points are loaded, but only {} allowed".format(
                len(self.data["X"]), threshold
            )
            raise ValueError(error_text)

        return vis_pointcloud(self.data["X"], self.data["Y"], self.data["Z"])

    def save(self, filename, compress=False, overwrite=False):
        """Store the dataset as a new LAS/LAZ file

        This writes this instance of the data set to an LAS/LAZ file which will
        permanently store the ground point classification. The resulting file will
        also contain the point data from the original data set.

        :param filename:
            Where to store the new LAS/LAZ file. You can either specify an absolute path
            or a relative path. Relative paths are interpreted w.r.t. the current
            working directory.
        :type filename: str
        :param compress:
            If true, an LAZ file will be written instead of an LAS file.
        :type compress: bool
        :param overwrite:
            If this parameter is false and the specified filename does already exist,
            an error is thrown. This is done in order to prevent accidental corruption
            of valueable data files.
        :type overwrite: bool
        """
        raise NotImplementedError  # pragma: no cover

    def restrict(self, segmentation):
        """Restrict the data set to a spatial subset

        :param segmentation:
        :type: adaptivefiltering.segmentation.Segmentation
        """
        raise NotImplementedError  # pragma: no cover

    def provenance(self, stream=sys.stdout):
        """Report the provence of this data set

        For the given data set instance, report the input data and filter
        sequence (incl. filter settings) that procuced this data set. This
        can be used to make good filtering results achieved while using the
        package reproducible.

        :param stream:
            The stream to write the results to. Defaults to stdout, but
            could also e.g. be a file stream.
        """
        raise NotImplementedError  # pragma: no cover
>>>>>>> 34c0bbeb
<|MERGE_RESOLUTION|>--- conflicted
+++ resolved
@@ -29,10 +29,6 @@
         # Store the data array
         self.data = data
 
-<<<<<<< HEAD
-        # new laspy style
-        # test = laspy.read(test, l)
-=======
         # Load the file from the given filename
         if filename is not None:
             from adaptivefiltering.pdal import execute_pdal_pipeline
@@ -41,7 +37,6 @@
             self.data = execute_pdal_pipeline(
                 config={"type": "readers.las", "filename": filename}
             )
->>>>>>> 34c0bbeb
 
     def save_mesh(
         self,
@@ -133,22 +128,6 @@
         Will give a warning if too many data points are present.
         Non-operational if called outside of Jupyter Notebook.
         """
-<<<<<<< HEAD
-        data = laspy.read(self.filename)
-
-        if len(data.x) >= self.warning_threshold:
-            error_text = "Too many Datapoints loaded for visualisation.{} points are loaded, but only {} allowed".format(
-                len(data.x), self.warning_threshold
-            )
-            raise ValueError(error_text)
-
-        return vis_pointcloud(data.x, data.y, data.z)
-
-    def get_map(self):
-        """Calculates the center and edges of the dataset and calculates map coordinates and zoom level."""
-
-        hexbin_json = [self.filename, {"type": "filters.hexbin"}]
-=======
         if len(self.data["X"]) >= threshold:
             error_text = "Too many Datapoints loaded for visualisation.{} points are loaded, but only {} allowed".format(
                 len(self.data["X"]), threshold
@@ -200,5 +179,4 @@
             The stream to write the results to. Defaults to stdout, but
             could also e.g. be a file stream.
         """
-        raise NotImplementedError  # pragma: no cover
->>>>>>> 34c0bbeb
+        raise NotImplementedError  # pragma: no cover